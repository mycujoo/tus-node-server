'use strict';

const Server = require('./lib/Server');
const DataStore = require('./lib/stores/DataStore');
const FileStore = require('./lib/stores/FileStore');
const GCSDataStore = require('./lib/stores/GCSDataStore');
<<<<<<< HEAD
const S3Store = require('./lib/stores/s3Store');
=======
const ERRORS = require('./lib/constants').ERRORS;
>>>>>>> f459c474
const EVENTS = require('./lib/constants').EVENTS;

module.exports = {
    Server,
    DataStore,
    FileStore,
    GCSDataStore,
<<<<<<< HEAD
    S3Store,
=======
    ERRORS,
>>>>>>> f459c474
    EVENTS,
};<|MERGE_RESOLUTION|>--- conflicted
+++ resolved
@@ -4,11 +4,8 @@
 const DataStore = require('./lib/stores/DataStore');
 const FileStore = require('./lib/stores/FileStore');
 const GCSDataStore = require('./lib/stores/GCSDataStore');
-<<<<<<< HEAD
 const S3Store = require('./lib/stores/s3Store');
-=======
 const ERRORS = require('./lib/constants').ERRORS;
->>>>>>> f459c474
 const EVENTS = require('./lib/constants').EVENTS;
 
 module.exports = {
@@ -16,10 +13,7 @@
     DataStore,
     FileStore,
     GCSDataStore,
-<<<<<<< HEAD
     S3Store,
-=======
     ERRORS,
->>>>>>> f459c474
     EVENTS,
 };