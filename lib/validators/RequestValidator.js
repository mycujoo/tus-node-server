--- conflicted
+++ resolved
@@ -67,13 +67,10 @@
         return value !== 'application/offset+octet-stream';
     }
 
-<<<<<<< HEAD
-=======
     static _invalidAuthorizationHeader() {
         return false;
     }
 
->>>>>>> 43dfe277
     static capitalizeHeader(header_name) {
         return header_name.replace(/\b[a-z]/g, function() {
             return arguments[0].toUpperCase();
