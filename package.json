--- conflicted
+++ resolved
@@ -54,20 +54,11 @@
   },
   "dependencies": {
     "@google-cloud/storage": "1.1.1",
-<<<<<<< HEAD
     "aws-sdk": "^2.224.1",
-    "configstore": "^3.1.1",
-    "crypto-rand": "0.0.2",
-    "debug": "^2.6.8",
-    "google-auto-auth": "^0.8.1",
-=======
-    "aws-sdk": "^2.91.0",
     "configstore": "^3.1.2",
     "crypto-rand": "0.0.2",
     "debug": "^3.1.0",
     "google-auto-auth": "^0.8.2",
-    "mkdirp": "^0.5.1",
->>>>>>> a9fe2ce9
     "object-assign": "^4.1.1",
     "request": "^2.85.0"
   }
