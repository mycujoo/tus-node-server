--- conflicted
+++ resolved
@@ -53,22 +53,14 @@
     "tus-js-client": "^1.4.5"
   },
   "dependencies": {
-<<<<<<< HEAD
     "aws-sdk": "^2.91.0",
-    "configstore": "^2.0.0",
+    "configstore": "^3.1.1",
     "crypto-rand": "0.0.2",
     "debug": "^2.6.8",
-    "google-auto-auth": "^0.2.4",
-    "google-cloud": "^0.55.0",
-    "mkdirp": "^0.5.1",
-    "object-assign": "^4.1.0",
-=======
-    "configstore": "^3.1.1",
-    "crypto-rand": "0.0.2",
     "google-auto-auth": "^0.8.1",
     "google-cloud": "^0.57.0",
+    "mkdirp": "^0.5.1",
     "object-assign": "^4.1.1",
->>>>>>> c57b8862
     "request": "^2.72.0"
   }
 }