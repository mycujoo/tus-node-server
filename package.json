--- conflicted
+++ resolved
@@ -37,13 +37,9 @@
   },
   "devDependencies": {
     "babel-eslint": "^4.1.3",
-<<<<<<< HEAD
-    "eslint": "^1.6.0"
+    "eslint": "^1.7.3"
   },
   "dependencies": {
     "crypto-rand": "0.0.2"
-=======
-    "eslint": "^1.7.3"
->>>>>>> 26ed9124
   }
 }