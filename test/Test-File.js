/* eslint-env node, mocha */
<<<<<<< HEAD
/* eslint no-unused-vars: ["error", { "vars": "none" }] */

=======
>>>>>>> 74f3ac7d
'use strict';

const assert = require('assert');
const should = require('should');
const File = require('../lib/models/File');

describe('File', () => {
<<<<<<< HEAD
    it('must require a file_name', () => {
        assert.throws(() => {
            const file = new File();
        }, Error);
    });

    it('must require either a upload_length or upload_defer_length', () => {
        assert.throws(() => {
            const file = new File(1);
        }, Error);
=======

    describe('constructor', () => {
        it('must be given either a upload_length or upload_defer_length', (done) => {
            assert.throws(() => { new File(); }, Error);
            done();
        });

        it('should generate an the ID for the file', (done) => {
            const file = new File(1);
            file.should.have.property('id');
            assert.equal(typeof file.id, 'string');
            done();
        });

        it('should set properties given', (done) => {
            const upload_length = 1234;
            const upload_defer_length = 1;
            const upload_metadata = 'metadata';
            const file = new File(upload_length, upload_defer_length, upload_metadata);
            assert.equal(file.upload_length, upload_length);
            assert.equal(file.upload_defer_length, upload_defer_length);
            assert.equal(file.upload_metadata, upload_metadata);
            done();
        });
>>>>>>> 74f3ac7d
    });
});<|MERGE_RESOLUTION|>--- conflicted
+++ resolved
@@ -1,9 +1,5 @@
 /* eslint-env node, mocha */
-<<<<<<< HEAD
-/* eslint no-unused-vars: ["error", { "vars": "none" }] */
 
-=======
->>>>>>> 74f3ac7d
 'use strict';
 
 const assert = require('assert');
@@ -11,20 +7,14 @@
 const File = require('../lib/models/File');
 
 describe('File', () => {
-<<<<<<< HEAD
-    it('must require a file_name', () => {
-        assert.throws(() => {
-            const file = new File();
-        }, Error);
-    });
-
-    it('must require either a upload_length or upload_defer_length', () => {
-        assert.throws(() => {
-            const file = new File(1);
-        }, Error);
-=======
 
     describe('constructor', () => {
+        it('must require a file_name', () => {
+            assert.throws(() => {
+                const file = new File();
+            }, Error);
+        });
+
         it('must be given either a upload_length or upload_defer_length', (done) => {
             assert.throws(() => { new File(); }, Error);
             done();
@@ -47,6 +37,5 @@
             assert.equal(file.upload_metadata, upload_metadata);
             done();
         });
->>>>>>> 74f3ac7d
     });
 });